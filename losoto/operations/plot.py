#!/usr/bin/env python
# -*- coding: utf-8 -*-

# This operation for LoSoTo implements basic plotting
# WEIGHT: flag-only compliant

import logging
from losoto.operations_lib import *

import multiprocessing
inQueue = multiprocessing.JoinableQueue()

logging.debug('Loading PLOT module.')

class multiThread(multiprocessing.Process):
    """
    This class is a working thread which load parameters from a queue and
    run the flagging on a chunk of data
    """

    def __init__(self, inQueue):
        multiprocessing.Process.__init__(self)
        self.inQueue = inQueue

    def run(self):

        while True:
            parms = self.inQueue.get()

            # poison pill
            if parms is None:
                self.inQueue.task_done()
                break

            self.plot(*parms)
            self.inQueue.task_done()
    
<<<<<<< HEAD
    def plot(self, Nplots, cmesh, axesInPlot, axisInTable, xvals, yvals, xlabelunit, ylabelunit, datatype, filename, titles, log, dataCube, weightCube, minZ, maxZ, plotflag, makeMovie):
        import os, pickle
=======
    def plot(self, Nplots, cmesh, axesInPlot, axisInTable, xvals, yvals, xlabelunit, ylabelunit, datatype, filename, titles, log, dataCube, minZ, maxZ, plotflag, makeMovie):
>>>>>>> ed7c14a7
        from itertools import cycle, chain
        import numpy as np
        # avoids error if re-setting "agg" a second run of plot
        if not 'matplotlib' in sys.modules:
            import matplotlib as mpl
            mpl.rc('font',size =8 )
            mpl.rc('figure.subplot',left=0.05, bottom=0.05, right=0.95, top=0.95,wspace=0.22, hspace=0.22 )
            mpl.use("Agg")
        import matplotlib.pyplot as plt # after setting "Agg" to speed up

        if type(dataCube) is str:
            logging.debug('getting data')
            dataCube_p = pickle.load(open(dataCube, "rb"))
            os.system('rm '+dataCube)
            dataCube = dataCube_p

        Nr = int(np.ceil(np.sqrt(Nplots)))
        Nc = int(np.ceil(np.float(Nplots)/Nr))
        if makeMovie: figgrid, axa = plt.subplots(Nc, Nr, figsize=(5+2*Nc,4+1*Nr), sharex=True, sharey=True)
        else: figgrid, axa = plt.subplots(Nc, Nr, figsize=(10+3*Nc,8+2*Nr), sharex=True, sharey=True)
        if Nplots == 1: axa = np.array([axa])
        figgrid.subplots_adjust(hspace=0, wspace=0)
        axaiter = chain.from_iterable(axa)

        # axes label 
        if len(axa.shape) == 1: # only one row 
            [ax.set_xlabel(axesInPlot[0]+xlabelunit) for ax in axa[:]]
            if cmesh:
                axa[0].set_ylabel(axesInPlot[1]+ylabelunit)
            else:
                axa[0].set_ylabel(datatype)
        else:
            [ax.set_xlabel(axesInPlot[0]+xlabelunit) for ax in axa[-1,:]]
            if cmesh:
                [ax.set_ylabel(axesInPlot[1]+ylabelunit) for ax in axa[:,0]]
            else:
                [ax.set_ylabel(datatype) for ax in axa[:,0]]

        for Ntab, title in enumerate(titles):
           
            ax = axa.flatten()[Ntab]
            ax.text(.5, .9, title, horizontalalignment='center',fontsize=8,transform=ax.transAxes)
           
            # set log scales if activated
            if 'X' in log: ax.set_xscale('log')
            if 'Y' in log: ax.set_yscale('log')

            # set colors (red reserved for flags)
            colors = cycle(['g', 'b', 'c', 'm', 'y', 'k'])

            for Ncol, data in enumerate(dataCube[Ntab]):

                # set color
                color = next(colors)
                vals = dataCube[Ntab][Ncol]

                # plotting
                if cmesh:
                    if minZ == 0: minZ = None
                    if maxZ == 0: maxZ = None
                    # stratch the imshow output to fill the plot size
                    bbox = ax.get_window_extent().transformed(figgrid.dpi_scale_trans.inverted())
                    aspect = ((xvals[-1]-xvals[0])*bbox.height)/((yvals[-1]-yvals[0])*bbox.width)
                    if log: ax.imshow(np.log10(vals), origin='lower', interpolation="none", cmap=plt.cm.rainbow, extent=[xvals[0],xvals[-1],yvals[0],yvals[-1]], aspect=aspect, vmin=minZ, vmax=maxZ)
                    #else: ax.pcolormesh(xvals, yvals, vals, vmin=minZ, vmax=maxZ)
                    else: ax.imshow(vals, origin='lower', interpolation="none", cmap=plt.cm.rainbow, extent=[xvals[0],xvals[-1],yvals[0],yvals[-1]], aspect=aspect, vmin=minZ, vmax=maxZ)
                    #plt.colorbar(label=sf.getType())
                else:
                    ax.plot(xvals[~vals.mask], vals[~vals.mask], 'o', color=color, markersize=3)
                    if plotflag: ax.plot(xvals[vals.mask], vals[vals.mask], 'rx', markersize=3) # plot flagged points
                    if minZ != 0:
                        plt.ylim(ymin=minZ)
                    if maxZ != 0:
                        plt.ylim(ymax=maxZ)

        logging.info("Saving "+filename+'.png')
        if axisInTable != []: plt.savefig(filename+'.png', bbox_inches='tight')
        else: plt.savefig(filename+'.png')
        plt.close()


def run( step, parset, H ):

    import os, pickle, random
    import numpy as np
    from losoto.h5parm import solFetcher, solHandler

    def normalize(phase):
        """
        Normalize phase to the range [-pi, pi].
        """
        # Convert to range [-2*pi, 2*pi].
        out = np.fmod(phase, 2.0 * np.pi)
        # Remove nans
        np.putmask(out, out!=out, 0)
        # Convert to range [-pi, pi]
        out[out < -np.pi] += 2.0 * np.pi
        out[out > np.pi] -= 2.0 * np.pi
        return out

    soltabs = getParSoltabs( step, parset, H )

    # 1- or 2-element array in form X, [Y]
    axesInPlot = parset.getStringVector('.'.join(["LoSoTo.Steps", step, "Axes"]), [] )
    minZ, maxZ = parset.getDoubleVector('.'.join(["LoSoTo.Steps", step, "MinMax"]), [0,0] )
    # the axis to plot on one page - e.g. ant to get all antenna's on one plot #
    axisInTable = parset.getStringVector('.'.join(["LoSoTo.Steps", step, "TableAxis"]), [] )
    # the axis to plot in different colours - e.g. pol to get all correlations on one plot #
    axisInCol = parset.getStringVector('.'.join(["LoSoTo.Steps", step, "ColorAxis"]), [] )
    # log='XYZ' to set which axes to put in Log
    log = parset.getString('.'.join(["LoSoTo.Steps", step, "Log"]), "" )
    plotflag = parset.getBool('.'.join(["LoSoTo.Steps", step, "PlotFlag"]), False )
    dounwrap = parset.getBool('.'.join(["LoSoTo.Steps", step, "Unwrap"]), False )
    ref = parset.getString('.'.join(["LoSoTo.Steps", step, "Reference"]), '' )
    tablesToAdd = parset.getStringVector('.'.join(["LoSoTo.Steps", step, "Add"]), [] )
    makeMovie = parset.getBool('.'.join(["LoSoTo.Steps", step, "MakeMovie"]), False )
    prefix = parset.getString('.'.join(["LoSoTo.Steps", step, "Prefix"]), '' )
    ncpu = parset.getInt('.'.join(["LoSoTo.Ncpu"]), 1 )

    if makeMovie: 
        prefix = prefix+'__tmp__'

    if os.path.exists(os.path.dirname(prefix)) != '' and not os.path.exists(os.path.dirname(prefix)):
        logging.debug('Creating '+os.path.dirname(prefix)+'.')
        os.makedirs(os.path.dirname(prefix))

    if ref == '': ref = None
    sfsAdd = [ solFetcher(soltab) for soltab in openSoltabs(H, tablesToAdd) ]

    # start processes for multi-thread
    logging.debug('Spowning %i threads...' % ncpu)
    for i in xrange(ncpu):
        t = multiThread(inQueue)
        t.start()

    for soltab in openSoltabs( H, soltabs ):

        logging.info("Plotting soltab: "+soltab._v_name)
        sf = solFetcher(soltab)

        # axis selection
        userSel = {}
        for axis in sf.getAxesNames():
            userSel[axis] = getParAxis( step, parset, H, axis )
        sf.setSelection(**userSel)

        # some checks
        for axis in axesInPlot:
            if axis not in sf.getAxesNames():
                logging.error('Axis \"'+axis+'\" not found.')
                return 1

        cmesh = False
        if len(axesInPlot) == 2:
            cmesh = True
            # not color possible in 3D
            axisInCol = []
        elif len(axesInPlot) != 1:
            logging.error('Axes must be a len 1 or 2 array.')
            return 1

        if len(set(axisInTable+axesInPlot+axisInCol)) != len(axisInTable+axesInPlot+axisInCol):
            logging.error('Axis defined multiple times.')
            return 1

        if len(axisInTable) > 1 or len(axisInCol) > 1:
            logging.error('Too many AxisInTable/AxisInCol, they must be at most one each.')
            return 1

        # all axes that are not iterated by anything else
        axesInFile = sf.getAxesNames()
        for axis in axisInTable+axesInPlot+axisInCol:
            axesInFile.remove(axis)
 
        # set subplots scheme
        if axisInTable != []:
            Nplots = sf.getAxisLen(axisInTable[0])
        else:
            Nplots = 1
            
        datatype = sf.getType()

        # cycle on files
        if makeMovie: pngs = [] # store png filenames
        for vals, coord, selection in sf.getValuesIter(returnAxes=axisInTable+axisInCol+axesInPlot):
            
            # set filename
            filename = ''
            for axis in axesInFile:
                filename += axis+str(coord[axis])+'_'
            filename = filename[:-1] # remove last _

            # axis vals (they are always the same, regulat arrays)
            xvals = coord[axesInPlot[0]]
            # if plotting antenna - convert to number
            if axesInPlot[0] == 'ant':
                xvals = np.arange(len(xvals))
            
            # if plotting time - convert in h/min/s
            xlabelunit=''
            if axesInPlot[0] == 'time':
                if len(xvals) > 3600:
                    xvals = (xvals-xvals[0])/3600.  # hrs
                    xlabelunit = ' [hr]'
                elif len(xvals) > 60:
                    xvals = (xvals-xvals[0])/60.   # mins
                    xlabelunit = ' [min]'
                else:
                    xvals = (xvals-xvals[0])  # sec
                    xlabelunit = ' [s]'
            # if plotting freq convert in MHz
            elif axesInPlot[0] == 'freq': 
                xvals = xvals/1.e6 # MHz
                xlabelunit = ' [MHz]'

            if cmesh:
                # axis vals (they are always the same, regular arrays)
                yvals = coord[axesInPlot[1]]
                # same as above but for y-axis
                if axesInPlot[1] == 'ant':
                    yvals = np.arange(len(yvals))

                if len(xvals) <= 1 or len(yvals) <=1:
                    logging.error('3D plot must have more then one value per axes.')
                    return 1

                ylabelunit=''
                if axesInPlot[1] == 'time':
                    if len(yvals) > 3600:
                        yvals = (yvals-yvals[0])/3600.  # hrs
                        ylabelunit = ' [hr]'
                    elif len(yvals) > 60:
                        yvals = (yvals-yvals[0])/60.   # mins
                        ylabelunit = ' [min]'
                    else:
                        yvals = (yvals-yvals[0])  # sec
                        ylabelunit = ' [s]'
                elif axesInPlot[1] == 'freq':  # Mhz
                    yvals = yvals/1.e6
                    ylabelunit = ' [MHz]'
            else: 
                yvals = None
                ylabelunit = None

            sf2 = solFetcher(soltab)
            sf2.selection = selection
            # cycle on tables
            titles = []
            dataCube = []
            weightCube = []
            for Ntab, (vals, coord, selection) in enumerate(sf2.getValuesIter(returnAxes=axisInCol+axesInPlot)):
                dataCube.append([])
                weightCube.append([])

                # set tile
                titles.append('')
                for axis in coord:
                    if axis in axesInFile+axesInPlot+axisInCol: continue
                    titles[Ntab] += axis+':'+str(coord[axis])+' '
                titles[Ntab] = titles[Ntab][:-1] # remove last ' '

                sf3 = solFetcher(soltab)
                sf3.selection = selection
                # cycle on colors

                for Ncol, (vals, weight, coord, selection) in enumerate(sf3.getValuesIter(returnAxes=axesInPlot, weight=True, reference=ref)):
                    dataCube[Ntab].append([])
                    weightCube[Ntab].append([])

                    # add tables if required (e.g. phase/tec)
                    for sfAdd in sfsAdd:
                        newCoord = {}
                        for axisName in coord.keys():
                            if axisName in sfs.getAxesNames():
                                if coord[axisName] is list:
                                    newCoord[axisName] = coord[axisName]
                                else:
                                    newCoord[axisName] = [coord[axisName]] # avoid being interpreted as regexp, faster
                        sfAdd.setSelection(**newCoord)
                        valsAdd = np.squeeze(sfAdd.getValues(retAxesVals=False, weight=False, reference=ref))
                        if sfAdd.getType() == 'clock':
                            valsAdd = 2. * np.pi * valsAdd * newCoord['freq']
                        elif sfAdd.getType() == 'tec':
                            valsAdd = -8.44797245e9 * valsAdd / newCoord['freq']
                        else:
                            logging.warning('Only Clock or TEC can be added to solutions. Ignoring: '+sfAdd.getType()+'.')
                            continue

                        # If clock/tec are single pol then duplicate it (TODO)
                        # There still a problem with commonscalarphase and pol-dependant clock/tec
                        #but there's not easy way to combine them
                        if not 'pol' in sfAdd.getAxesNames() and 'pol' in sf.getAxesNames():
                            # find pol axis positions
                            polAxisPos = sf.getAxesNames().key_idx('pol')
                            # create a new axes for the table to add and duplicate the values
                            valsAdd = np.addaxes(valsAdd, polAxisPos)

                        if valsAdd.shape != vals.shape:
                            logging.error('Cannot combine the table '+sfAdd.getType()+' with '+sf4.getType()+'. Wrong shape.')
                            return 1

                        vals += valsAdd

                    # normalize
                    if (sf.getType() == 'phase' or sf.getType() == 'scalarphase'):
                        vals = normalize(vals)

                    # unwrap if required
                    if (sf.getType() == 'phase' or sf.getType() == 'scalarphase') and dounwrap:
                        vals = unwrap(vals)

<<<<<<< HEAD
                    dataCube[Ntab][Ncol] = vals.astype(np.float16) # make data smaller to use less memory
                    weightCube[Ntab][Ncol] = weight
    
            # if dataCube too large (> 500 MB) write down on a pickle
            if np.array(dataCube).nbytes > 1024*1024*500: 
                logging.debug('Pickling data as they are '+str(np.array(dataCube).nbytes/1024*1024)+' MB.')
                pfile = str(random.randint(0,1e9))+'.pickle'
                pickle.dump(dataCube, open(pfile, 'wb'))
                dataCube = pfile
            inQueue.put([Nplots, cmesh, axesInPlot, axisInTable, xvals, yvals, xlabelunit, ylabelunit, datatype, prefix+filename, titles, log, dataCube, weightCube, minZ, maxZ, plotflag, makeMovie])
=======
                    dataCube[Ntab][Ncol] = np.ma.masked_array(vals, mask=(weight == 0))
    
            print np.array(dataCube).shape
            inQueue.put([Nplots, cmesh, axesInPlot, axisInTable, xvals, yvals, xlabelunit, ylabelunit, datatype, prefix+filename, titles, log, dataCube, minZ, maxZ, plotflag, makeMovie])
>>>>>>> ed7c14a7
            if makeMovie: pngs.append(prefix+filename+'.png')

        # poison pill
        for i in xrange(ncpu):
            inQueue.put(None)
        # finish queue
        inQueue.join()

        if makeMovie:
            def long_substr(strings):
                """
                Find longest common substring
                """
                substr = ''
                if len(strings) > 1 and len(strings[0]) > 0:
                    for i in range(len(strings[0])):
                        for j in range(len(strings[0])-i+1):
                            if j > len(substr) and all(strings[0][i:i+j] in x for x in strings):
                                substr = strings[0][i:i+j]
                return substr
            movieName = long_substr(pngs).replace('__tmp__','')
            assert movieName != '' # need a common prefix, use prefix keyword in case
            logging.info('Making movie: '+movieName)
            # make every movie last 10 sec, min one second per slide
            fps = np.ceil(len(pngs)/20.)
            ss="mencoder -ovc lavc -lavcopts vcodec=mpeg4:vpass=1:vbitrate=6160000:mbd=2:keyint=132:v4mv:vqmin=3:lumi_mask=0.07:dark_mask=0.2:"+\
                    "mpeg_quant:scplx_mask=0.1:tcplx_mask=0.1:naq -mf type=png:fps="+str(fps)+" -nosound -o "+movieName+".mpg mf://"+movieName+"*  > mencoder.log 2>&1"
            os.system(ss)
            for png in pngs: os.system('rm '+png)

    return 0<|MERGE_RESOLUTION|>--- conflicted
+++ resolved
@@ -35,12 +35,9 @@
             self.plot(*parms)
             self.inQueue.task_done()
     
-<<<<<<< HEAD
-    def plot(self, Nplots, cmesh, axesInPlot, axisInTable, xvals, yvals, xlabelunit, ylabelunit, datatype, filename, titles, log, dataCube, weightCube, minZ, maxZ, plotflag, makeMovie):
+
+    def plot(self, Nplots, cmesh, axesInPlot, axisInTable, xvals, yvals, xlabelunit, ylabelunit, datatype, filename, titles, log, dataCube, minZ, maxZ, plotflag, makeMovie):
         import os, pickle
-=======
-    def plot(self, Nplots, cmesh, axesInPlot, axisInTable, xvals, yvals, xlabelunit, ylabelunit, datatype, filename, titles, log, dataCube, minZ, maxZ, plotflag, makeMovie):
->>>>>>> ed7c14a7
         from itertools import cycle, chain
         import numpy as np
         # avoids error if re-setting "agg" a second run of plot
@@ -352,23 +349,18 @@
                     if (sf.getType() == 'phase' or sf.getType() == 'scalarphase') and dounwrap:
                         vals = unwrap(vals)
 
-<<<<<<< HEAD
                     dataCube[Ntab][Ncol] = vals.astype(np.float16) # make data smaller to use less memory
                     weightCube[Ntab][Ncol] = weight
     
+            dataCube[Ntab][Ncol] = np.ma.masked_array(vals, mask=(weight == 0))
             # if dataCube too large (> 500 MB) write down on a pickle
             if np.array(dataCube).nbytes > 1024*1024*500: 
                 logging.debug('Pickling data as they are '+str(np.array(dataCube).nbytes/1024*1024)+' MB.')
                 pfile = str(random.randint(0,1e9))+'.pickle'
                 pickle.dump(dataCube, open(pfile, 'wb'))
                 dataCube = pfile
-            inQueue.put([Nplots, cmesh, axesInPlot, axisInTable, xvals, yvals, xlabelunit, ylabelunit, datatype, prefix+filename, titles, log, dataCube, weightCube, minZ, maxZ, plotflag, makeMovie])
-=======
-                    dataCube[Ntab][Ncol] = np.ma.masked_array(vals, mask=(weight == 0))
-    
-            print np.array(dataCube).shape
+
             inQueue.put([Nplots, cmesh, axesInPlot, axisInTable, xvals, yvals, xlabelunit, ylabelunit, datatype, prefix+filename, titles, log, dataCube, minZ, maxZ, plotflag, makeMovie])
->>>>>>> ed7c14a7
             if makeMovie: pngs.append(prefix+filename+'.png')
 
         # poison pill
